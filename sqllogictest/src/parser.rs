--- conflicted
+++ resolved
@@ -298,6 +298,7 @@
                 match expected {
                     QueryExpect::Results { results, .. } => {
                         write!(f, "{}", RESULTS_DELIMITER)?;
+
                         for result in results {
                             write!(f, "\n{result}")?;
                         }
@@ -847,31 +848,8 @@
                             (QueryExpect::Error(error), &[][..])
                         }
                     }
-<<<<<<< HEAD
                     [col_str, res @ ..] => {
                         let cols = parse_cols(col_str, &loc)?;
-                        let sort_mode = res
-                            .first()
-                            .map(|&s| SortMode::try_from_str(s))
-                            .transpose()
-                            .map_err(|e| e.at(loc.clone()))?;
-                        let label = res.get(1).map(|s| s.to_string());
-                        QueryExpect::Results {
-                            cols,
-                            sort_mode,
-                            label,
-                            results: Vec::new(),
-                        }
-=======
-                    [type_str, res @ ..] => {
-                        // query <type-string> [<sort-mode>] [<label>] [retry <attempts> backoff <backoff>]
-                        let types = type_str
-                            .chars()
-                            .map(|ch| {
-                                T::from_char(ch)
-                                    .ok_or_else(|| ParseErrorKind::InvalidType(ch).at(loc.clone()))
-                            })
-                            .try_collect()?;
                         let sort_mode = res.first().and_then(|&s| SortMode::try_from_str(s).ok()); // Could be `retry` or label
 
                         // To support `retry`, we assume the label must *not* be "retry"
@@ -889,7 +867,7 @@
                         let res = &res[retry_start..];
                         (
                             QueryExpect::Results {
-                                types,
+                                cols,
                                 sort_mode,
                                 result_mode: None,
                                 label,
@@ -897,7 +875,6 @@
                             },
                             res,
                         )
->>>>>>> c3b8c520
                     }
                     [] => (QueryExpect::empty_results(), &[][..]),
                 };
